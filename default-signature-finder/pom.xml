<project xmlns="http://maven.apache.org/POM/4.0.0"
    xmlns:xsi="http://www.w3.org/2001/XMLSchema-instance"
    xsi:schemaLocation="http://maven.apache.org/POM/4.0.0 https://maven.apache.org/xsd/maven-4.0.0.xsd">
    <modelVersion>4.0.0</modelVersion>
    <parent>
        <groupId>de.bund.bsi.tr_esor</groupId>
        <artifactId>xaip-validator</artifactId>
<<<<<<< HEAD
        <version>1.0.5-1-SNAPSHOT</version>
=======
        <version>1.0.4-1</version>
>>>>>>> b19cbb22
    </parent>
    <artifactId>default-signature-finder</artifactId>
    <packaging>jar</packaging>

    <dependencies>
        <!-- internal dependencies -->
        <dependency>
            <groupId>de.bund.bsi.tr_esor</groupId>
            <artifactId>xaip-validator-api</artifactId>
            <version>${project.version}</version>
        </dependency>
        <!-- external dependencies -->
        <dependency>
            <groupId>org.projectlombok</groupId>
            <artifactId>lombok</artifactId>
        </dependency>
        <dependency>
            <groupId>org.apache.pdfbox</groupId>
            <artifactId>pdfbox</artifactId>
            <version>2.0.20</version>
        </dependency>
        <dependency>
            <groupId>org.bouncycastle</groupId>
            <artifactId>bcmail-jdk15on</artifactId>
            <version>1.64</version>
        </dependency>
        <dependency>
            <groupId>commons-io</groupId>
            <artifactId>commons-io</artifactId>
            <version>2.7</version>
        </dependency>
    </dependencies>

    <build>
        <plugins>
            <plugin>
                <groupId>org.apache.maven.plugins</groupId>
                <artifactId>maven-jar-plugin</artifactId>
                <configuration>
                    <archive>
                        <manifestEntries>
                            <Automatic-Module-Name>${project.groupId}.default_signature_finder</Automatic-Module-Name>
                        </manifestEntries>
                    </archive>
                </configuration>
            </plugin>
        </plugins>
    </build>
</project><|MERGE_RESOLUTION|>--- conflicted
+++ resolved
@@ -5,11 +5,8 @@
     <parent>
         <groupId>de.bund.bsi.tr_esor</groupId>
         <artifactId>xaip-validator</artifactId>
-<<<<<<< HEAD
         <version>1.0.5-1-SNAPSHOT</version>
-=======
-        <version>1.0.4-1</version>
->>>>>>> b19cbb22
+
     </parent>
     <artifactId>default-signature-finder</artifactId>
     <packaging>jar</packaging>
