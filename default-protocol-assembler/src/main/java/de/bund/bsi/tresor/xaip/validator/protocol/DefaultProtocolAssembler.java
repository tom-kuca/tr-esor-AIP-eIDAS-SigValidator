/*-
 * Copyright (c) 2020
 * Federal Office for Information Security (BSI),
 * Godesberger Allee 185-189,
 * 53175 Bonn, Germany,
 * phone: +49 228 99 9582-0,
 * fax: +49 228 99 9582-5400,
 * e-mail: bsi@bsi.bund.de
 *
 * Licensed under the Apache License, Version 2.0 (the "License");
 * you may not use this file except in compliance with the License.
 * You may obtain a copy of the License at
 *
 * http://www.apache.org/licenses/LICENSE-2.0
 *
 * Unless required by applicable law or agreed to in writing, software
 * distributed under the License is distributed on an "AS IS" BASIS,
 * WITHOUT WARRANTIES OR CONDITIONS OF ANY KIND, either express or implied.
 * See the License for the specific language governing permissions and
 * limitations under the License.
 */
package de.bund.bsi.tresor.xaip.validator.protocol;

import static java.util.Collections.emptyMap;

import java.io.File;
import java.util.Collection;
import java.util.Date;
import java.util.GregorianCalendar;
import java.util.HashSet;
import java.util.Map;
import java.util.Objects;
import java.util.Optional;
import java.util.Set;
import java.util.function.Predicate;
import java.util.stream.Stream;

import javax.xml.bind.JAXBContext;
import javax.xml.bind.JAXBElement;
import javax.xml.bind.Marshaller;
import javax.xml.bind.Unmarshaller;
import javax.xml.datatype.DatatypeConfigurationException;
import javax.xml.datatype.DatatypeFactory;
import javax.xml.namespace.QName;
import javax.xml.parsers.DocumentBuilder;
import javax.xml.parsers.DocumentBuilderFactory;
import javax.xml.parsers.ParserConfigurationException;
import javax.xml.xpath.XPath;
import javax.xml.xpath.XPathConstants;
import javax.xml.xpath.XPathExpression;
import javax.xml.xpath.XPathExpressionException;
import javax.xml.xpath.XPathFactory;

import org.w3c.dom.Document;
import org.w3c.dom.Node;
import org.w3c.dom.NodeList;

import de.bund.bsi.tr_esor.vr._1.CredentialValidityType;
import de.bund.bsi.tr_esor.vr._1.CredentialValidityType.RelatedObjects;
import de.bund.bsi.tr_esor.vr._1.CredentialsSectionValidityType;
import de.bund.bsi.tr_esor.vr._1.XAIPValidityType;
import de.bund.bsi.tresor.xaip.validator.api.boundary.ProtocolAssembler;
import de.bund.bsi.tresor.xaip.validator.api.control.ModuleLogger;
import de.bund.bsi.tresor.xaip.validator.api.control.VerificationUtil;
import de.bund.bsi.tresor.xaip.validator.api.control.XAIPUtil;
import de.bund.bsi.tresor.xaip.validator.api.entity.DefaultResult;
import de.bund.bsi.tresor.xaip.validator.api.entity.DefaultResult.Major;
import de.bund.bsi.tresor.xaip.validator.api.entity.DefaultResult.ResultLanguage;
import de.bund.bsi.tresor.xaip.validator.api.entity.ModuleContext;
import de.bund.bsi.tresor.xaip.validator.api.entity.NSMapping;
import de.bund.bsi.tresor.xaip.validator.syntax.context.DefaultSyntaxValidatorContext;
import lombok.Getter;
import oasis.names.tc.dss._1_0.core.schema.AnyType;
import oasis.names.tc.dss._1_0.core.schema.Result;
import oasis.names.tc.dss._1_0.core.schema.VerificationTimeInfoType;
import oasis.names.tc.dss_x._1_0.profiles.verificationreport.schema_.IndividualReportType;
import oasis.names.tc.dss_x._1_0.profiles.verificationreport.schema_.SignedObjectIdentifierType;
import oasis.names.tc.dss_x._1_0.profiles.verificationreport.schema_.VerificationReportType;
import oasis.names.tc.dss_x._1_0.profiles.verificationreport.schema_.VerificationResultType;

/**
 * Implementation of the ProtocolAssembler module from the XAIPValidator.
 * 
 * @author wolffs
 */
@Getter
public class DefaultProtocolAssembler implements ProtocolAssembler
{
    private final String vendor  = "BSI";
    private final String version = "1.0.0";
    
    @Override
    public VerificationReportType assembleProtocols( ModuleContext context, XAIPValidityType xaipReport,
            Collection<CredentialValidityType> credentialReports )
    {
        var completeReport = new VerificationReportType();
        final Set<CredentialValidityType> reports = addRelations( context, new HashSet<>( credentialReports ) );
        
        if ( !reports.isEmpty() && Objects.isNull( xaipReport.getCredentialsSection() ) )
        {
            xaipReport.setCredentialsSection( new CredentialsSectionValidityType() );
        }
        
        Optional.ofNullable( xaipReport.getCredentialsSection() )
                .ifPresent( section -> section.getCredential().addAll( reports ) );
        
        AnyType anyType = new AnyType();
        anyType.getAny().add( XAIPUtil.asElement( xaipReport ) );
        
        IndividualReportType individualReport = new IndividualReportType();
<<<<<<< HEAD
        // individualReport.setResult( VerificationUtil.result() );
=======
        individualReport.setResult( createResult( xaipReport.getFormatOK() ) );
>>>>>>> 98b78299
        individualReport.setSignedObjectIdentifier( new SignedObjectIdentifierType() );
        individualReport.setDetails( anyType );
        
        completeReport.getIndividualReport().add( individualReport );
        
        try
        {
            var calendar = new GregorianCalendar();
            calendar.setTime( new Date() );
            
            var date = DatatypeFactory.newInstance().newXMLGregorianCalendar( calendar );
            var time = new VerificationTimeInfoType();
            time.setVerificationTime( date );
            
            completeReport.setVerificationTimeInfo( time );
        }
        catch ( DatatypeConfigurationException e )
        {
            ModuleLogger.verbose( "could not add verifiction time info", e );
        }
        
        return completeReport;
    }
    
<<<<<<< HEAD
    public static void main( String[] args ) throws Exception
    {
        Unmarshaller unmarshaller = JAXBContext.newInstance( VerificationReportType.class ).createUnmarshaller();
        
        JAXBElement<VerificationReportType> report = (JAXBElement<VerificationReportType>) unmarshaller
                .unmarshal( new File( "/tmp/test.xml" ) );
        
        resultSummary( report.getValue() );
    }
    
    // Collection<CredentialValidityType>
    static Result resultSummary( VerificationReportType report ) throws Exception
    {
        try
        {
            JAXBContext context = JAXBContext.newInstance( VerificationReportType.class );
            Marshaller marshaller = context.createMarshaller();
            
            DocumentBuilderFactory factory = DocumentBuilderFactory.newInstance();
            DocumentBuilder builder = factory.newDocumentBuilder();
            
            JAXBElement<VerificationReportType> foo = new JAXBElement<VerificationReportType>( new QName( "verificationReport" ),
                    VerificationReportType.class, report );
            Document doc = builder.newDocument();
            marshaller.marshal( foo, doc );
            
            NSMapping nsMapping = new NSMapping();
            nsMapping.putNamespace( "ns", "urn:oasis:names:tc:dss-x:1.0:profiles:verificationreport:schema#" );
            
            XPathFactory xPathfactory = XPathFactory.newInstance();
            XPath xpath = xPathfactory.newXPath();
            xpath.setNamespaceContext( nsMapping );
            
            XPathExpression expr = xpath.compile( "//ns:DetailedSignatureReport/ns:SignatureOK/ns:SigMathOK/ns:ResultMajor" );
            
            NodeList result = (NodeList) expr.evaluate( doc, XPathConstants.NODESET );
            
            for ( int i = 0; i < result.getLength(); i++ )
            {
                Node node = result.item( i );
                System.out.println( node.getTextContent() );
                
                Optional<Major> major = DefaultResult.Major.fromString( node.getTextContent() );
            }
            
        }
        catch ( ParserConfigurationException | XPathExpressionException e )
        {
            // TODO
        }
        
        return Major.OK
=======
    Result createResult( VerificationResultType vrResult )
    {
        Major formatOk = Major.fromUri( vrResult.getResultMajor() ).orElse( Major.RESPONSER_ERROR );
        Major resultMajor = formatOk.isPositiv() ? Major.SUCCESS : Major.RESPONSER_ERROR;
        
        Result result = new Result();
        result.setResultMajor( resultMajor.getUri() );
        result.setResultMinor( vrResult.getResultMinor() );
        result.setResultMessage( vrResult.getResultMessage() );
        
        return result;
>>>>>>> 98b78299
    }
    
    Set<CredentialValidityType> addRelations( ModuleContext context, Set<CredentialValidityType> reports )
    {
        Map<String, RelatedObjects> relatedObjectByCredId = context.find( DefaultSyntaxValidatorContext.class )
                .map( DefaultSyntaxValidatorContext::getRelatedObjectByCredId )
                .orElse( emptyMap() );
        
        for ( CredentialValidityType report : reports )
        {
            Optional.ofNullable( relatedObjectByCredId.get( report.getCredentialID() ) )
                    .ifPresent( report::setRelatedObjects );
        }
        
        return reports;
    }
    
    CredentialValidityType ensureReportContent( CredentialValidityType type )
    {
        boolean hasAnyReport = Stream.of( type.getDetailedSignatureReport(),
                type.getEvidenceRecordReport(),
                type.getIndividualAttributeCertificateReport(),
                type.getIndividualCertificateReport(),
                type.getIndividualCRLReport(),
                type.getIndividualOCSPReport(),
                type.getIndividualTimeStampReport(),
                type.getOther() )
                .anyMatch( Predicate.not( Objects::isNull ) );
        
        if ( !hasAnyReport )
        {
            Result result = DefaultResult.major( Major.WARNING )
                    .message( "could not determine any result", ResultLanguage.ENGLISH )
                    .build();
            
            type.setOther( VerificationUtil.verificationResult( result ) );
        }
        
        return type;
    }
}<|MERGE_RESOLUTION|>--- conflicted
+++ resolved
@@ -23,7 +23,6 @@
 
 import static java.util.Collections.emptyMap;
 
-import java.io.File;
 import java.util.Collection;
 import java.util.Date;
 import java.util.GregorianCalendar;
@@ -37,11 +36,10 @@
 
 import javax.xml.bind.JAXBContext;
 import javax.xml.bind.JAXBElement;
+import javax.xml.bind.JAXBException;
 import javax.xml.bind.Marshaller;
-import javax.xml.bind.Unmarshaller;
 import javax.xml.datatype.DatatypeConfigurationException;
 import javax.xml.datatype.DatatypeFactory;
-import javax.xml.namespace.QName;
 import javax.xml.parsers.DocumentBuilder;
 import javax.xml.parsers.DocumentBuilderFactory;
 import javax.xml.parsers.ParserConfigurationException;
@@ -108,11 +106,7 @@
         anyType.getAny().add( XAIPUtil.asElement( xaipReport ) );
         
         IndividualReportType individualReport = new IndividualReportType();
-<<<<<<< HEAD
-        // individualReport.setResult( VerificationUtil.result() );
-=======
-        individualReport.setResult( createResult( xaipReport.getFormatOK() ) );
->>>>>>> 98b78299
+        individualReport.setResult( resultSummary( xaipReport ) );
         individualReport.setSignedObjectIdentifier( new SignedObjectIdentifierType() );
         individualReport.setDetails( anyType );
         
@@ -137,32 +131,22 @@
         return completeReport;
     }
     
-<<<<<<< HEAD
-    public static void main( String[] args ) throws Exception
-    {
-        Unmarshaller unmarshaller = JAXBContext.newInstance( VerificationReportType.class ).createUnmarshaller();
-        
-        JAXBElement<VerificationReportType> report = (JAXBElement<VerificationReportType>) unmarshaller
-                .unmarshal( new File( "/tmp/test.xml" ) );
-        
-        resultSummary( report.getValue() );
-    }
-    
-    // Collection<CredentialValidityType>
-    static Result resultSummary( VerificationReportType report ) throws Exception
-    {
+    Result resultSummary( XAIPValidityType report )
+    {
+        Major resultMajor = Major.SUCCESS;
+        String resultMessage = "successfully validated the xaip structure and containing signatures";
+        
         try
         {
-            JAXBContext context = JAXBContext.newInstance( VerificationReportType.class );
+            JAXBContext context = JAXBContext.newInstance( XAIPValidityType.class );
             Marshaller marshaller = context.createMarshaller();
             
             DocumentBuilderFactory factory = DocumentBuilderFactory.newInstance();
             DocumentBuilder builder = factory.newDocumentBuilder();
             
-            JAXBElement<VerificationReportType> foo = new JAXBElement<VerificationReportType>( new QName( "verificationReport" ),
-                    VerificationReportType.class, report );
+            JAXBElement<XAIPValidityType> xaipReport = XAIPUtil.asElement( report );
             Document doc = builder.newDocument();
-            marshaller.marshal( foo, doc );
+            marshaller.marshal( xaipReport, doc );
             
             NSMapping nsMapping = new NSMapping();
             nsMapping.putNamespace( "ns", "urn:oasis:names:tc:dss-x:1.0:profiles:verificationreport:schema#" );
@@ -172,29 +156,32 @@
             xpath.setNamespaceContext( nsMapping );
             
             XPathExpression expr = xpath.compile( "//ns:DetailedSignatureReport/ns:SignatureOK/ns:SigMathOK/ns:ResultMajor" );
-            
             NodeList result = (NodeList) expr.evaluate( doc, XPathConstants.NODESET );
             
             for ( int i = 0; i < result.getLength(); i++ )
             {
                 Node node = result.item( i );
-                System.out.println( node.getTextContent() );
-                
                 Optional<Major> major = DefaultResult.Major.fromString( node.getTextContent() );
+                if ( major.isPresent() && !major.get().isPositiv() )
+                {
+                    resultMajor = Major.REQUESTER_ERROR;
+                    resultMessage = "invalid signature(s) were found";
+                }
             }
-            
-        }
-        catch ( ParserConfigurationException | XPathExpressionException e )
-        {
-            // TODO
-        }
-        
-        return Major.OK
-=======
+        }
+        catch ( ParserConfigurationException | XPathExpressionException | JAXBException e )
+        {
+            resultMajor = Major.RESPONDER_ERROR;
+            ModuleLogger.log( "could not analyse and merge signature results into summary", e );
+        }
+        
+        return DefaultResult.major( resultMajor ).message( resultMessage, ResultLanguage.ENGLISH ).build();
+    }
+    
     Result createResult( VerificationResultType vrResult )
     {
-        Major formatOk = Major.fromUri( vrResult.getResultMajor() ).orElse( Major.RESPONSER_ERROR );
-        Major resultMajor = formatOk.isPositiv() ? Major.SUCCESS : Major.RESPONSER_ERROR;
+        Major formatOk = Major.fromUri( vrResult.getResultMajor() ).orElse( Major.RESPONDER_ERROR );
+        Major resultMajor = formatOk.isPositiv() ? Major.SUCCESS : Major.RESPONDER_ERROR;
         
         Result result = new Result();
         result.setResultMajor( resultMajor.getUri() );
@@ -202,7 +189,6 @@
         result.setResultMessage( vrResult.getResultMessage() );
         
         return result;
->>>>>>> 98b78299
     }
     
     Set<CredentialValidityType> addRelations( ModuleContext context, Set<CredentialValidityType> reports )
